--- conflicted
+++ resolved
@@ -123,15 +123,8 @@
         resolve_path=True,
         help="Path to the output directory.",
     ),
-<<<<<<< HEAD
     version: str = typer.Option("full", help="Version of the dataset to use. One of: full, mini."),
     anonymization: Anonymization = typer.Option(Anonymization.BLUR.value, help="Anonymization mode to use."),
-=======
-    version: Version = typer.Option(..., help="Version of the dataset to use."),
-    anonymization: Anonymization = typer.Option(
-        Anonymization.BLUR.value, help="Anonymization mode to use."
-    ),
->>>>>>> 53078a10
     use_png: bool = typer.Option(False, help="Whether to use PNG images instead of JPG."),
     classes: List[str] = typer.Option(
         ["Vehicle", "Pedestrian", "VulnerableVehicle"], help="Classes to include in the dataset."
