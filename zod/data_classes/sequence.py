from datetime import datetime
from typing import Any, List, Optional

from zod.constants import AnnotationProject, Lidar
from zod.utils.compensation import motion_compensate_scanwise

from .calibration import Calibration
from .ego_motion import EgoMotion
from .info import Information
from .metadata import SequenceMetadata
from .sensor import LidarData
from .vehicle_data import VehicleData


class ZodSequence:
    def __init__(self, info: Information) -> None:
        self.info: Information = info  # holds all the paths to the files
        self._ego_motion: Optional[EgoMotion] = None  # this is the light-weight version of oxts
        self._oxts: Optional[EgoMotion] = None
        self._calibration: Optional[Calibration] = None
        self._metadata: Optional[SequenceMetadata] = None
        self._vehicle_data: Optional[VehicleData] = None

    @property
    def ego_motion(self) -> EgoMotion:
        """Get the oxts file."""
        if self._ego_motion is None:
            self._ego_motion = EgoMotion.from_json_path(self.info.ego_motion_path)
        return self._ego_motion

    @property
    def oxts(self) -> EgoMotion:
        """Get the oxts."""
        if self._oxts is None:
            self._oxts = EgoMotion.from_oxts_path(self.info.oxts_path)
        return self._oxts

    @property
    def calibration(self) -> Calibration:
        """Get the calibration."""
        if self._calibration is None:
            self._calibration = Calibration.from_json_path(self.info.calibration_path)
        return self._calibration

    @property
    def metadata(self) -> SequenceMetadata:
        """Get the metadata."""
        if self._metadata is None:
            self._metadata = SequenceMetadata.from_json_path(self.info.metadata_path)
        return self._metadata

    @property
    def vehicle_data(self) -> VehicleData:
        """Get the vehicle data."""
        if self._vehicle_data is None:
            assert self.info.vehicle_data_path is not None, "Vehicle data path is missing."
            self._vehicle_data = VehicleData.from_hdf5(self.info.vehicle_data_path)
        return self._vehicle_data

    def get_annotation(self, project: AnnotationProject) -> List[Any]:
        """Get the annotation for a given project."""
        return self.info.annotations[project].read()

    def get_lidar(self, start: int = 0, end: Optional[int] = None) -> List[LidarData]:
        """Get the point clouds."""
        return [lidar_frame.read() for lidar_frame in self.info.get_lidar_frames(Lidar.VELODYNE)[start:end]]

    def get_compensated_lidar(self, time: datetime) -> LidarData:
        """Get the point cloud at a given timestamp."""
        lid_frame = self.info.get_lidar_frame(time, Lidar.VELODYNE)
        pcd = lid_frame.read()
        return motion_compensate_scanwise(
            pcd,
            self.ego_motion,
            self.calibration.lidars[Lidar.VELODYNE],
            time.timestamp(),
        )

<<<<<<< HEAD
    def get_aggregated_lidar(self, start: int = 0, end: int = None, timestamp: Optional[float] = None) -> LidarData:
=======
    def get_aggregated_lidar(
        self, start: int = 0, end: Optional[int] = None, timestamp: Optional[float] = None
    ) -> LidarData:
>>>>>>> 53078a10
        """Get the aggregated point cloud."""
        lidar_scans = self.get_lidar(start, end)
        if timestamp is None:
            timestamp = lidar_scans[len(lidar_scans) // 2].core_timestamp
        for i, scan in enumerate(lidar_scans):
            if scan.core_timestamp == timestamp:
                continue
            compensated_scan = motion_compensate_scanwise(
                scan, self.ego_motion, self.calibration.lidars[Lidar.VELODYNE], timestamp
            )
            lidar_scans[i] = compensated_scan
        aggregated = lidar_scans[0]
        aggregated.extend(*lidar_scans[1:])
        return aggregated

    def get_keyframe_lidar(self, motion_compensated=True) -> LidarData:
        """Get the keyframe point cloud.

        Args:
            motion_compensated (bool, optional): Whether to motion compensate the point cloud
             to camera (and annotation) timestamp. Defaults to True.

        Returns:
            LidarData: The point cloud.
        """

        lidar_scan = self.info.get_key_lidar_frame(Lidar.VELODYNE).read()

        if not motion_compensated:
            return lidar_scan

        return motion_compensate_scanwise(
            lidar_scan,
            self.ego_motion,
            self.calibration.lidars[Lidar.VELODYNE],
            self.info.keyframe_time.timestamp(),
        )<|MERGE_RESOLUTION|>--- conflicted
+++ resolved
@@ -76,13 +76,8 @@
             time.timestamp(),
         )
 
-<<<<<<< HEAD
+
     def get_aggregated_lidar(self, start: int = 0, end: int = None, timestamp: Optional[float] = None) -> LidarData:
-=======
-    def get_aggregated_lidar(
-        self, start: int = 0, end: Optional[int] = None, timestamp: Optional[float] = None
-    ) -> LidarData:
->>>>>>> 53078a10
         """Get the aggregated point cloud."""
         lidar_scans = self.get_lidar(start, end)
         if timestamp is None:
